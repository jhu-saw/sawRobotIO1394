/* -*- Mode: C++; tab-width: 4; indent-tabs-mode: nil; c-basic-offset: 4 -*-    */
/* ex: set filetype=cpp softtabstop=4 shiftwidth=4 tabstop=4 cindent expandtab: */

/*
  Author(s):  Zihan Chen, Peter Kazanzides, Jonathan Bohren, Anton Deguet
  Created on: 2011-06-10

  (C) Copyright 2011-2015 Johns Hopkins University (JHU), All Rights Reserved.

--- begin cisst license - do not edit ---

This software is provided "as is" under an open source license, with
no warranty.  The complete license can be found in license.txt and
http://www.cisst.org/cisst/license.txt.

--- end cisst license ---
*/

#include <cmath>

#include <sawRobotIO1394/osaRobot1394.h>

#ifndef SAW_ROBOT_IO_1394_WO_CISST
#include <cisstCommon/cmnUnits.h>
#include <cisstOSAbstraction/osaSleep.h>
#endif

#include <Amp1394/AmpIORevision.h>
#if ((Amp1394_VERSION_MAJOR < 1) || ((Amp1394_VERSION_MAJOR == 1) && (Amp1394_VERSION_MINOR < 1)))
#error "Version 1.1 or higher of libAmpIO is required (change to signed encoder positions)"
#endif

#include <AmpIO.h>

using namespace sawRobotIO1394;

osaRobot1394::osaRobot1394(const osaRobot1394Configuration & config,
                           const size_t maxConsecutiveCurrentSafetyViolations):
    // IO Structures
    mActuatorInfo(),
    mUniqueBoards(),
    // State Initialization
    mValid(false),
    mPowerStatus(false),
    mPreviousPowerStatus(false),
    mWatchdogStatus(false),
    mPreviousWatchdogStatus(false),
    mSafetyRelay(false),
    mCurrentSafetyViolationsCounter(0),
    mCurrentSafetyViolationsMaximum(maxConsecutiveCurrentSafetyViolations)
{
    this->Configure(config);
}

void osaRobot1394::Configure(const osaRobot1394Configuration & config)
{
    // Store the configuration
    mConfiguration = config;

    //  info
    mName = config.Name;
    mNumberOfActuators = config.NumberOfActuators;
    mNumberOfJoints = config.NumberOfJoints;
    mSerialNumber = config.SerialNumber;
    mPotType = config.PotLocation;

    // Low-level API
    mActuatorInfo.resize(mNumberOfActuators);

    // Initialize state vectors to the appropriate sizes
    mActuatorPowerStatus.SetSize(mNumberOfActuators);
    mActuatorPowerEnabled.SetSize(mNumberOfActuators);
    mDigitalInputs.SetSize(mNumberOfActuators);
    mEncoderChannelsA.SetSize(mNumberOfActuators);
    mPotBits.SetSize(mNumberOfActuators);
    mEncoderOverflow.SetSize(mNumberOfActuators);
    mPreviousEncoderOverflow.SetSize(mNumberOfActuators);
    mPreviousEncoderOverflow.SetAll(false);
    mEncoderPositionBits.SetSize(mNumberOfActuators);
    mEncoderPositionBitsPrev.SetSize(mNumberOfActuators);
    mEncoderVelocityBits.SetSize(mNumberOfActuators);
    mEncoderVelocityBitsNow.SetSize(mNumberOfActuators);
    mActuatorCurrentBitsCommand.SetSize(mNumberOfActuators);
    mActuatorCurrentBitsFeedback.SetSize(mNumberOfActuators);

    mActuatorTimestamp.SetSize(mNumberOfActuators);
    mActuatorTimestampChange.SetSize(mNumberOfActuators);
    mActuatorTimestampChange.SetAll(0.0);
    mVelocitySlopeToZero.SetSize(mNumberOfActuators);
    mVelocitySlopeToZero.SetAll(0.0);
    mPotVoltage.SetSize(mNumberOfActuators);
    mPotPosition.SetSize(mNumberOfActuators);
    mEncoderPosition.SetSize(mNumberOfActuators);
    mEncoderPositionPrev.SetSize(mNumberOfActuators);
    mEncoderVelocity.SetSize(mNumberOfActuators);
    mEncoderVelocityDxDt.SetSize(mNumberOfActuators);
    mEncoderVelocitySoftware.SetSize(mNumberOfActuators);
    mJointPosition.SetSize(mNumberOfJoints);
    mJointVelocity.SetSize(mNumberOfJoints);
    mJointTorque.SetSize(mNumberOfJoints);
    mActuatorCurrentCommand.SetSize(mNumberOfActuators);
    mActuatorEffortCommand.SetSize(mNumberOfActuators);
    mActuatorCurrentFeedback.SetSize(mNumberOfActuators);
    mActuatorEffortFeedback.SetSize(mNumberOfActuators);

    // Initialize property vectors to the appropriate sizes
    mJointType.SetSize(mNumberOfJoints);

    mEffortToCurrentScales.SetSize(mNumberOfActuators);
    mActuatorCurrentToBitsScales.SetSize(mNumberOfActuators);
    mActuatorCurrentToBitsOffsets.SetSize(mNumberOfActuators);
    mActuatorBitsToCurrentScales.SetSize(mNumberOfActuators);
    mActuatorBitsToCurrentOffsets.SetSize(mNumberOfActuators);
    mActuatorEffortCommandLimits.SetSize(mNumberOfActuators);
    mJointEffortCommandLimits.SetSize(mNumberOfJoints);
    mActuatorCurrentCommandLimits.SetSize(mNumberOfActuators);
    mActuatorCurrentFeedbackLimits.SetSize(mNumberOfActuators);
    if (mPotType == POTENTIOMETER_ON_ACTUATORS) {
        mPotsToEncodersTolerance.SetSize(mNumberOfActuators);
        mPotsToEncodersError.SetSize(mNumberOfActuators);
        mPotsToEncodersErrorFlag.SetSize(mNumberOfActuators);
    } else if (mPotType == POTENTIOMETER_ON_JOINTS) {
        mPotsToEncodersTolerance.SetSize(mNumberOfJoints);
        mPotsToEncodersError.SetSize(mNumberOfJoints);
        mPotsToEncodersErrorFlag.SetSize(mNumberOfJoints);
    }
    mPotsToEncodersTolerance.SetAll(0.0);
    mPotsToEncodersErrorFlag.SetAll(true);
    mUsePotsForSafetyCheck = false;

    mBitsToPositionScales.SetSize(mNumberOfActuators);
    mBitsToDPositionScales.SetSize(mNumberOfActuators);
    mBitsToDPositionOffsets.SetSize(mNumberOfActuators);
    mBitsToDTimeScales.SetSize(mNumberOfActuators);
    mBitsToDTimeOffsets.SetSize(mNumberOfActuators);
    mBitsToVecocityScales.SetSize(mNumberOfActuators);
    mBitsToVelocityOffsets.SetSize(mNumberOfActuators);

    mBitsToVoltageScales.SetSize(mNumberOfActuators);
    mBitsToVoltageOffsets.SetSize(mNumberOfActuators);
    mVoltageToPositionScales.SetSize(mNumberOfActuators);
    mVoltageToPositionOffsets.SetSize(mNumberOfActuators);
    mCountsPerTurn.SetSize(mNumberOfActuators);

    mActuatorTemperature.SetSize(mNumberOfActuators);

    mNumberOfBrakes = 0;
    mBrakeReleasing = false;

    // Construct property vectors
    for (size_t i = 0; i < mNumberOfActuators; i++) {

        // Local references to the config properties
        const osaActuator1394Configuration & actuator = config.Actuators[i];
        const osaDrive1394Configuration & drive = actuator.Drive;
        const osaEncoder1394Configuration & encoder = actuator.Encoder;
        const osaPot1394Configuration & pot = actuator.Pot;

        mJointType[i] = actuator.JointType;

        mEffortToCurrentScales[i]         = drive.EffortToCurrentScale;
        mActuatorCurrentToBitsScales[i]   = drive.CurrentToBitsScale;
        mActuatorCurrentToBitsOffsets[i]  = drive.CurrentToBitsOffset;
        mActuatorBitsToCurrentScales[i]   = drive.BitsToCurrentScale;
        mActuatorBitsToCurrentOffsets[i]  = drive.BitsToCurrentOffset;
        mActuatorEffortCommandLimits[i]   = drive.EffortCommandLimit;
        mActuatorCurrentCommandLimits[i]  = drive.CurrentCommandLimit;
        // 120% of command current is in the acceptable range
        // Add 50 mA for non motorized actuators due to a2d noise
        mActuatorCurrentFeedbackLimits[i] = 1.2 * mActuatorCurrentCommandLimits[i] + (50.0 / 1000.0);

        mBitsToPositionScales[i]   = encoder.BitsToPositionScale;
        mBitsToDPositionScales[i]  = encoder.BitsToDPositionScale;
        mBitsToDPositionOffsets[i] = encoder.BitsToDPositionOffset;
        mBitsToDTimeScales[i]      = encoder.BitsToDTimeScale;
        mBitsToDTimeOffsets[i]     = encoder.BitsToDTimeOffset;
        mBitsToVecocityScales[i]   = encoder.BitsToVelocityScale;
        mBitsToVelocityOffsets[i]  = encoder.BitsToVelocityOffset;
        mCountsPerTurn[i]          = encoder.CountsPerTurn;

        mBitsToVoltageScales[i]      = pot.BitsToVoltageScale;
        mBitsToVoltageOffsets[i]     = pot.BitsToVoltageOffset;
        mVoltageToPositionScales[i]  = pot.VoltageToPositionScale;
        mVoltageToPositionOffsets[i] = pot.VoltageToPositionOffset;

        // Initialize state vectors
        mEncoderPosition[i] = 0.0;
        mEncoderPositionPrev[i] = 0.0;
        mActuatorCurrentCommand[i] = 0.0;
        mActuatorCurrentFeedback[i] = 0.0;

        // Count number of brakes
        if (actuator.Brake) {
            mNumberOfBrakes++;
        }
    }

    // Update brake data
    mBrakeInfo.resize(mNumberOfBrakes);
    mBrakeReleasingTimer.resize(mNumberOfBrakes);

    mBrakeCurrentToBitsScales.SetSize(mNumberOfBrakes);
    mBrakeCurrentToBitsOffsets.SetSize(mNumberOfBrakes);
    mBrakeBitsToCurrentScales.SetSize(mNumberOfBrakes);
    mBrakeBitsToCurrentOffsets.SetSize(mNumberOfBrakes);
    mBrakeCurrentCommandLimits.SetSize(mNumberOfBrakes);
    mBrakeCurrentFeedbackLimits.SetSize(mNumberOfBrakes);
    mBrakePowerStatus.SetSize(mNumberOfBrakes);
    mBrakePowerEnabled.SetSize(mNumberOfBrakes);
    mBrakeCurrentBitsCommand.SetSize(mNumberOfBrakes);
    mBrakeCurrentBitsFeedback.SetSize(mNumberOfBrakes);
    mBrakeTimestamp.SetSize(mNumberOfBrakes);
    mBrakeCurrentCommand.SetSize(mNumberOfBrakes);
    mBrakeCurrentFeedback.SetSize(mNumberOfBrakes);
    mBrakeTemperature.SetSize(mNumberOfBrakes);
    mBrakeReleaseCurrent.SetSize(mNumberOfBrakes);
    mBrakeReleaseTime.SetSize(mNumberOfBrakes);
    mBrakeReleasedCurrent.SetSize(mNumberOfBrakes);
    mBrakeEngagedCurrent.SetSize(mNumberOfBrakes);

    // Construct property vectors for brakes
    size_t currentBrake = 0;
    for (size_t i = 0; i < mNumberOfActuators; i++) {
        const osaActuator1394Configuration & actuator = config.Actuators[i];

        // Count number of brakes
        if (actuator.Brake) {
            const osaAnalogBrake1394Configuration * brake = actuator.Brake;
            const osaDrive1394Configuration & drive = brake->Drive;
            mBrakeCurrentToBitsScales[currentBrake]   = drive.CurrentToBitsScale;
            mBrakeCurrentToBitsOffsets[currentBrake]  = drive.CurrentToBitsOffset;
            mBrakeBitsToCurrentScales[currentBrake]   = drive.BitsToCurrentScale;
            mBrakeBitsToCurrentOffsets[currentBrake]  = drive.BitsToCurrentOffset;
            mBrakeCurrentCommandLimits[currentBrake]  = drive.CurrentCommandLimit;
            // 120% of command current is in the acceptable range
            // Add 50 mA for a2d noise around 0
            mBrakeCurrentFeedbackLimits[currentBrake] = 1.2 * mBrakeCurrentCommandLimits[currentBrake] + (50.0 / 1000.0);

            mBrakeReleaseCurrent[currentBrake]  = brake->ReleaseCurrent;
            mBrakeReleaseTime[currentBrake]     = brake->ReleaseTime;
            mBrakeReleasedCurrent[currentBrake] = brake->ReleasedCurrent;
            mBrakeEngagedCurrent[currentBrake]  = brake->EngagedCurrent;

            // Initialize defaults
            mBrakeCurrentCommand[currentBrake] = 0.0;
            mBrakeCurrentFeedback[currentBrake] = 0.0;

            currentBrake++;
        }
    }

    // Compute effort command limits
    if (mConfiguration.HasActuatorToJointCoupling) {
        mJointEffortCommandLimits.ProductOf(mConfiguration.ActuatorToJointEffort, mActuatorEffortCommandLimits);
    } else {
        mJointEffortCommandLimits.Assign(mActuatorEffortCommandLimits);
    }
}

void osaRobot1394::SetBoards(const std::vector<osaActuatorMapping> & actuatorBoards,
                             const std::vector<osaBrakeMapping> & brakeBoards)
{
    if (actuatorBoards.size() != mNumberOfActuators) {
        cmnThrow(osaRuntimeError1394(this->Name() + ": number of actuator boards different than the number of actuators."));
    }

    if (brakeBoards.size() != mNumberOfBrakes) {
        cmnThrow(osaRuntimeError1394(this->Name() + ": number of brake boards different than the number of brakes."));
    }

    for (size_t i = 0; i < mNumberOfActuators; i++) {
        // Store this board
        mActuatorInfo[i].Board = actuatorBoards[i].Board;
        mActuatorInfo[i].Axis = actuatorBoards[i].Axis;
        // Construct a list of unique boards
        mUniqueBoards[actuatorBoards[i].Board->GetBoardId()] = actuatorBoards[i].Board;
    }

    for (size_t i = 0; i < mNumberOfBrakes; i++) {
        // Store this board
        mBrakeInfo[i].Board = brakeBoards[i].Board;
        mBrakeInfo[i].Axis = brakeBoards[i].Axis;
        // Construct a list of unique boards
        mUniqueBoards[brakeBoards[i].Board->GetBoardId()] = brakeBoards[i].Board;
    }

    mIsAllBoardsFirmWareFour = true;
    for (unique_board_iterator board = mUniqueBoards.begin();
         board != mUniqueBoards.end();
         ++board) {
        AmpIO_UInt32 fversion = board->second->GetFirmwareVersion();
        if (fversion < 4) {
            mIsAllBoardsFirmWareFour = false;
            break;
        }
    }
}

void osaRobot1394::PollValidity(void)
{
    // Make sure the boards have been configured
    if (mNumberOfActuators != mActuatorInfo.size()) {
        cmnThrow(osaRuntimeError1394(this->Name() + ": number of boards different than the number of actuators."));
    }

    // Store previous state
    mPreviousPowerStatus = mPowerStatus;
    mPreviousWatchdogStatus = mWatchdogStatus;

    // Initialize flags
    mValid = true;
    mPowerStatus = true;
    mSafetyRelay = true;
    mWatchdogStatus = true;

    for (unique_board_iterator board = mUniqueBoards.begin();
         board != mUniqueBoards.end();
         ++board) {
        mValid &= board->second->ValidRead();
        mPowerStatus &= board->second->GetPowerStatus();
        mSafetyRelay &= board->second->GetSafetyRelayStatus();
        mWatchdogStatus &= board->second->GetWatchdogTimeoutStatus();
    }

    if (!mValid) {
        std::stringstream message;
        message << this->Name() << ": read error on board(s) ";
        for (unique_board_iterator board = mUniqueBoards.begin();
             board != mUniqueBoards.end();
             ++board) {
            if (!board->second->ValidRead()) {
                message << static_cast<int>(board->second->GetBoardId()) << " ";
            }
        }
        cmnThrow(osaRuntimeError1394(message.str()));
    }
}

void osaRobot1394::PollState(void)
{
    // Poll data
    for (size_t i = 0; i < mNumberOfActuators; i++) {
        AmpIO * board = mActuatorInfo[i].Board;
        int axis = mActuatorInfo[i].Axis;

        if (!board || (axis < 0)) continue; // We probably don't need this check any more

        mActuatorTimestamp[i] = board->GetTimestamp() * 1.0 / 49125000.0;
        mDigitalInputs[i] = board->GetDigitalInput();

<<<<<<< HEAD
        // vectors of bits
        mEncoderChannelsA[i] = board->GetEncoderChannelA(axis);

=======
        mEncoderOverflow[i] = board->GetEncoderOverflow(axis);
>>>>>>> 217222f4
        // convert from 24 bits signed stored in 32 unsigned to 32 signed
        mEncoderPositionBits[i] = board->GetEncoderPosition(axis);
        mEncoderVelocityBits[i] = board->GetEncoderVelocity(axis);
        mEncoderVelocityBitsNow[i] = board->GetEncoderVelocity(axis, false);

        mPotBits[i] = board->GetAnalogInput(axis);

        mActuatorCurrentBitsFeedback[i] = board->GetMotorCurrent(axis);
        mActuatorPowerEnabled[i] = board->GetAmpEnable(axis);
        mActuatorPowerStatus[i] = board->GetAmpStatus(axis);

        // first temperature corresponds to first 2 actuators, second to last 2
        // board reports temperature in celsius * 2
        mActuatorTemperature[i] = (board->GetAmpTemperature(axis / 2)) / 2.0;
    }

    for (size_t i = 0; i < mNumberOfBrakes; i++) {
        AmpIO * board = mBrakeInfo[i].Board;
        int axis = mBrakeInfo[i].Axis;

        if (!board || (axis < 0)) continue; // We probably don't need this check any more

        mBrakeTimestamp[i] = board->GetTimestamp() * 1.0 / 49125000.0;
        mBrakeCurrentBitsFeedback[i] = board->GetMotorCurrent(axis);
        mBrakePowerEnabled[i] = board->GetAmpEnable(axis);
        mBrakePowerStatus[i] = board->GetAmpStatus(axis);

        // first temperature corresponds to first 2 brakes, second to last 2
        // board reports temperature in celsius * 2
        mBrakeTemperature[i] = (board->GetAmpTemperature(axis / 2)) / 2.0;
    }

}

void osaRobot1394::ConvertState(void)
{
    // Perform read conversions
    EncoderBitsToPosition(mEncoderPositionBits, mEncoderPosition);
    if (mConfiguration.HasActuatorToJointCoupling) {
        mJointPosition.ProductOf(mConfiguration.ActuatorToJointPosition, mEncoderPosition);
    } else {
        mJointPosition.Assign(mEncoderPosition);
    }

    // Velocity computation
    // compute both
    EncoderBitsToVelocity(mEncoderVelocityBits, mEncoderVelocity);   // 1/dt
    mEncoderVelocityDxDt.DifferenceOf(mEncoderPosition, mEncoderPositionPrev);
    mEncoderVelocityDxDt.ElementwiseDivide(mActuatorTimestamp);              // dx/dt

    for (unsigned int i = 0; i < mEncoderVelocity.size(); i++) {
        int cnter = abs((((int32_t) mEncoderVelocityBits[i]) << 16) >> 16);
        if (cnter < 100)
            mEncoderVelocity[i] = mEncoderVelocityDxDt[i];
    }
<<<<<<< HEAD
    if (mConfiguration.HasActuatorToJointCoupling) {
        mJointVelocity.ProductOf(mConfiguration.ActuatorToJointPosition, mEncoderVelocity);
    } else {
        mJointVelocity.Assign(mEncoderVelocity);
    }
=======

    // using iterator for efficiency and going over all actuators
    const double timeToZeroVelocity = 1.0 * cmn_s;
    const vctIntVec::const_iterator end = mEncoderPositionBits.end();
    vctIntVec::const_iterator currentEncoder, previousEncoder;
    vctDoubleVec::const_iterator currentTimestamp, bitsToPos;
    vctDoubleVec::iterator lastChangeTimestamp, slope, velocity;
    for (currentEncoder = mEncoderPositionBits.begin(),
         previousEncoder = mEncoderPositionBitsPrev.begin(),
         currentTimestamp = mActuatorTimestamp.begin(),
         bitsToPos = mBitsToPositionScales.begin(),
         lastChangeTimestamp = mActuatorTimestampChange.begin(),
         slope = mVelocitySlopeToZero.begin(),
         velocity = mEncoderVelocitySoftware.begin();
         // end
         currentEncoder != end;
         // increment
         ++currentEncoder,
         ++previousEncoder,
         ++currentTimestamp,
         ++bitsToPos,
         ++lastChangeTimestamp,
         ++slope,
         ++velocity) {
        // first see if there has been any change
        const int difference = (*currentEncoder) - (*previousEncoder);
        if (difference == 0) {
            if (*lastChangeTimestamp < timeToZeroVelocity) {
                *velocity -= (*slope) * (*currentTimestamp);
            } else {
                *velocity = 0.0;
            }
            *lastChangeTimestamp += (*currentTimestamp);
        } else {
            *lastChangeTimestamp += (*currentTimestamp);
            // if we only have one bit change compute velocity since last change
            if ((difference == 1) || (difference == -1)) {
                *velocity = (difference / (*lastChangeTimestamp))
                            * (*bitsToPos);
            } else if (difference > 1) {
                // we know all but 1 bit difference happened in last Dt, other bit change happened between now and last change
                *velocity = ((difference - 1.0) / (*currentTimestamp) + 1.0 / (*lastChangeTimestamp))
                            * (*bitsToPos);
            } else {
                *velocity = ((difference + 1.0) / (*currentTimestamp) - 1.0 / (*lastChangeTimestamp))
                            * (*bitsToPos);
            }
            // keep record of this change
            *lastChangeTimestamp = 0.0;
            *slope = (*velocity) / (timeToZeroVelocity);
        }
    }

    // finally save previous encoder bits position
    mEncoderPositionBitsPrev.Assign(mEncoderPositionBits);

    // This needs to be reviewed and we need to provide a better mechanism to choose one way or
    // another to compute the joint velocities (used by PID and displayed in Qt widget).

    // mJointVelocity.ProductOf(mConfiguration.ActuatorToJointPosition, mEncoderVelocity);
    mJointVelocity.ProductOf(mConfiguration.ActuatorToJointPosition, mEncoderVelocitySoftware);
>>>>>>> 217222f4

    // Effort computation
    ActuatorBitsToCurrent(mActuatorCurrentBitsFeedback, mActuatorCurrentFeedback);
    ActuatorCurrentToEffort(mActuatorCurrentFeedback, mActuatorEffortFeedback);
    if (mConfiguration.HasActuatorToJointCoupling) {
        mJointTorque.ProductOf(mConfiguration.ActuatorToJointEffort, mActuatorEffortFeedback);
    } else {
        mJointTorque.Assign(mActuatorEffortFeedback);
    }

    BrakeBitsToCurrent(mBrakeCurrentBitsFeedback, mBrakeCurrentFeedback);

    PotBitsToVoltage(mPotBits, mPotVoltage);
    PotVoltageToPosition(mPotVoltage, mPotPosition);
}

void osaRobot1394::CheckState(void)
{
    // Save EncoderPositionPrev
    mEncoderPositionPrev.Assign(mEncoderPosition);

    // Perform safety checks
    bool current_safety_violation = false;
    for (size_t i = 0; i < mNumberOfActuators; i++) {
        if (fabs(mActuatorCurrentFeedback[i]) >= mActuatorCurrentFeedbackLimits[i]) {
            CMN_LOG_RUN_WARNING << "CheckState: " << this->mName << ", actuator " << i
                                << " power: " << mActuatorCurrentFeedback[i]
                                << " > limit: " << mActuatorCurrentFeedbackLimits[i] << std::endl;
            current_safety_violation = true;
        }
    }

    for (size_t i = 0; i < mNumberOfBrakes; i++) {
        if (fabs(mBrakeCurrentFeedback[i]) >= mBrakeCurrentFeedbackLimits[i]) {
            CMN_LOG_RUN_WARNING << "CheckState: " << this->mName << ", brake " << i
                                << " power: " << mBrakeCurrentFeedback[i]
                                << " > limit: " << mBrakeCurrentFeedbackLimits[i] << std::endl;
            current_safety_violation = true;
        }
    }

    if (current_safety_violation) {
        mCurrentSafetyViolationsCounter++;
    } else {
        mCurrentSafetyViolationsCounter = 0;
    }

    if (mCurrentSafetyViolationsCounter > mCurrentSafetyViolationsMaximum) {
        this->DisablePower();
        cmnThrow(osaRuntimeError1394(this->Name() + ": too many consecutive current safety violations.  Power has been disabled."));
    }

    // check safety amp disable
    for (unique_board_iterator board = mUniqueBoards.begin();
         board != mUniqueBoards.end();
         ++board) {
        AmpIO_UInt32 safetyAmpDisable = board->second->GetSafetyAmpDisable();
        if (safetyAmpDisable) {
            cmnThrow(osaRuntimeError1394(this->Name() + ": hardware current safety ampdisable tripped." + mActuatorTimestamp.ToString()));
        }
    }

    // Check if brakes are releasing/released
    if (mBrakeReleasing) {
        bool allReleased = true;
        // check how much time per brake, set all to high (release current)
        mBrakeCurrentCommand.Assign(mBrakeReleaseCurrent);
        mBrakeReleasingTimer.Add(mBrakeTimestamp);
        for (size_t index = 0; index < mNumberOfBrakes; ++index) {
            if (mBrakeReleasingTimer[index] > mBrakeReleaseTime[index]) {
                // lower to releaseD current
                mBrakeCurrentCommand[index] = mBrakeReleasedCurrent[index];
            } else {
                allReleased = false;
            }
        }
        SetBrakeCurrent(mBrakeCurrentCommand);
        mBrakeReleasing = !allReleased;
    }

    // Check if encoders and potentiometers agree
    bool errorFound = false;
    if (mUsePotsForSafetyCheck) {
        switch (mPotType) {
        case POTENTIOMETER_UNDEFINED:
            break;
        case POTENTIOMETER_ON_ACTUATORS:
            mPotsToEncodersError.DifferenceOf(mEncoderPosition, mPotPosition).AbsSelf();
            if (!mPotsToEncodersError.LesserOrEqual(mPotsToEncodersTolerance)) {
                errorFound = true;
            }
            break;
        case POTENTIOMETER_ON_JOINTS:
            mPotsToEncodersError.DifferenceOf(mJointPosition, mPotPosition).AbsSelf();
            if (!mPotsToEncodersError.LesserOrEqual(mPotsToEncodersTolerance)) {
                errorFound = true;
            }
            break;
        default:
            break;
        }
    }
    if (errorFound) {
        this->DisablePower();
        vctBoolVec newErrors(mPotsToEncodersError.ElementwiseLesserOrEqual(mPotsToEncodersTolerance));
        if (newErrors.NotEqual(mPotsToEncodersErrorFlag)) {
            mPotsToEncodersErrorFlag.Assign(newErrors);
            std::string errorMessage = "IO: " + this->Name() + ": inconsistency between encoders and potentiometers, \n pots: ";
            errorMessage.append(mPotPosition.ToString());
            errorMessage.append(", \n encoders: ");
            errorMessage.append(mJointPosition.ToString());
            errorMessage.append(", \n mask: ");
            errorMessage.append(mPotsToEncodersErrorFlag.ToString());
            cmnThrow(osaRuntimeError1394(errorMessage));
        }
    }

    // Check for encoder overflow
    if (mEncoderOverflow.Any()) {
        this->DisablePower();
        if (mEncoderOverflow.NotEqual(mPreviousEncoderOverflow)) {
            mPreviousEncoderOverflow.Assign(mEncoderOverflow);
            std::string errorMessage = this->Name() + ": detected encoder overflow: ";
            errorMessage.append(mEncoderOverflow.ToString());
            cmnThrow(osaRuntimeError1394(errorMessage));
        }
    }
}

void osaRobot1394::EnablePower(void)
{
    this->EnableBoardsPower();
    osaSleep(50.0 * cmn_ms);
    this->SetActuatorPower(true);
    this->SetBrakePower(true);
}

void osaRobot1394::EnableBoardsPower(void)
{
    for (unique_board_iterator board = mUniqueBoards.begin();
         board != mUniqueBoards.end();
         ++board) {
        board->second->WriteSafetyRelay(true);
        board->second->WritePowerEnable(true);
    }
}

void osaRobot1394::DisablePower(void)
{
    // write to boards directly
    // disable all axes
    for (unique_board_iterator board = mUniqueBoards.begin();
         board != mUniqueBoards.end();
         ++board) {
        board->second->WriteAmpEnable(0x0f, 0x00);
    }

    // disable all boards
    this->DisableBoardPower();
}

void osaRobot1394::DisableBoardPower(void)
{
    for (unique_board_iterator board = mUniqueBoards.begin();
         board != mUniqueBoards.end();
         ++board) {
        board->second->WritePowerEnable(false);
        board->second->WriteSafetyRelay(false);
    }
}

void osaRobot1394::SetSafetyRelay(const bool & enabled)
{
    for (unique_board_iterator board = mUniqueBoards.begin();
         board != mUniqueBoards.end();
         ++board) {
        board->second->SetSafetyRelay(enabled);
    }
}

void osaRobot1394::SetWatchdogPeriod(const double & periodInSeconds)
{
    uint32_t periodCounts;
    if (periodInSeconds == 0.0) {
        // Disable watchdog
        periodCounts = 0;
    } else {
        // Use at least one tick just to make sure we don't accidentaly disable
        // the truth is that the count will be so low that watchdog will
        // continuously trigger.
        periodCounts = (periodInSeconds * 1000.0) * WATCHDOG_MS_TO_COUNT;
        periodCounts = std::max(periodCounts, static_cast<uint32_t>(1));
    }

    for (unique_board_iterator board = mUniqueBoards.begin();
         board != mUniqueBoards.end();
         ++board) {
        board->second->WriteWatchdogPeriod(periodCounts);
    }
}

void osaRobot1394::SetActuatorPower(const bool & enabled)
{
    for (size_t i = 0; i < mNumberOfActuators; i++) {
        mActuatorInfo[i].Board->SetAmpEnable(mActuatorInfo[i].Axis, enabled);
    }
}

void osaRobot1394::SetActuatorPower(const vctBoolVec & enabled)
{
    for (size_t i = 0; i < mNumberOfActuators; i++) {
        mActuatorInfo[i].Board->SetAmpEnable(mActuatorInfo[i].Axis, enabled[i]);
    }
}

void osaRobot1394::SetBrakePower(const bool & enabled)
{
    for (size_t i = 0; i < mNumberOfBrakes; i++) {
        mBrakeInfo[i].Board->SetAmpEnable(mBrakeInfo[i].Axis, enabled);
    }
}

void osaRobot1394::SetBrakePower(const vctBoolVec & enabled)
{
    for (size_t i = 0; i < mNumberOfBrakes; i++) {
        mBrakeInfo[i].Board->SetAmpEnable(mBrakeInfo[i].Axis, enabled[i]);
    }
}

void osaRobot1394::SetEncoderPosition(const vctDoubleVec & pos)
{
    vctIntVec bits(mNumberOfActuators);
    this->EncoderPositionToBits(pos, bits);
    this->SetEncoderPositionBits(bits);
}

void osaRobot1394::SetEncoderPositionBits(const vctIntVec & bits)
{
    for (size_t i = 0; i < mNumberOfActuators; i++) {
        mActuatorInfo[i].Board->WriteEncoderPreload(mActuatorInfo[i].Axis, bits[i]);
    }
    // initialize previous bits value
    mEncoderPositionBitsPrev.Assign(bits);
    mActuatorTimestampChange.SetAll(0.0);
    mVelocitySlopeToZero.SetAll(0.0);
}

void osaRobot1394::SetSingleEncoderPosition(const int index, const double pos)
{
    SetSingleEncoderPositionBits(index, pos / mBitsToPositionScales[index]);
}

void osaRobot1394::SetSingleEncoderPositionBits(const int index, const int bits)
{
    mActuatorInfo[index].Board->WriteEncoderPreload(mActuatorInfo[index].Axis, bits);

    // initialize previous bits value
    mEncoderPositionBitsPrev.Element(index) = bits;
    mActuatorTimestampChange.Element(index) = 0.0;
    mVelocitySlopeToZero.Element(index) = 0.0;
}

void osaRobot1394::ClipActuatorEffort(vctDoubleVec & efforts)
{
    efforts.ElementwiseClipIn(mActuatorEffortCommandLimits);
}

void osaRobot1394::ClipActuatorCurrent(vctDoubleVec & currents)
{
    currents.ElementwiseClipIn(mActuatorCurrentCommandLimits);
}

void osaRobot1394::ClipBrakeCurrent(vctDoubleVec & currents)
{
    currents.ElementwiseClipIn(mBrakeCurrentCommandLimits);
}

void osaRobot1394::SetJointEffort(const vctDoubleVec & efforts)
{
    vctDoubleVec actuator_efforts(mNumberOfActuators);
    actuator_efforts = mConfiguration.JointToActuatorEffort * efforts;
    this->SetActuatorEffort(actuator_efforts);
}

void osaRobot1394::SetActuatorEffort(const vctDoubleVec & efforts)
{
    // Convert efforts to bits and set the command
    vctDoubleVec clipped_efforts = efforts;
    vctDoubleVec currents(mNumberOfActuators);

    // this->clip_actuator_efforts(clipped_efforts);

    this->ActuatorEffortToCurrent(clipped_efforts, currents);
    this->SetActuatorCurrent(currents);
}

void osaRobot1394::SetActuatorCurrent(const vctDoubleVec & currents)
{
    // Convert amps to bits and set the command
    vctDoubleVec clipped_amps = currents;
    vctIntVec bits(mNumberOfActuators);

    this->ClipActuatorCurrent(clipped_amps);
    this->ActuatorCurrentToBits(clipped_amps, bits);
    this->SetActuatorCurrentBits(bits);

    // Store commanded amps
    mActuatorCurrentCommand = clipped_amps;
}

void osaRobot1394::SetActuatorCurrentBits(const vctIntVec & bits)
{
    for (size_t i=0; i<mNumberOfActuators; i++) {
        mActuatorInfo[i].Board->SetMotorCurrent(mActuatorInfo[i].Axis, bits[i]);
    }

    // Store commanded bits
    mActuatorCurrentBitsCommand = bits;
}

void osaRobot1394::UsePotsForSafetyCheck(const bool & usePotsForSafetyCheck)
{
    mUsePotsForSafetyCheck = usePotsForSafetyCheck;
}

void osaRobot1394::SetPotsToEncodersTolerance(const vctDoubleVec & tolerances)
{
    mPotsToEncodersTolerance = tolerances;
}

void osaRobot1394::SetBrakeCurrent(const vctDoubleVec & currents)
{
    // Convert amps to bits and set the command
    vctDoubleVec clipped_amps = currents;
    vctIntVec bits(mNumberOfBrakes);

    this->ClipBrakeCurrent(clipped_amps);
    this->BrakeCurrentToBits(clipped_amps, bits);
    this->SetBrakeCurrentBits(bits);

    // Store commanded amps
    mBrakeCurrentCommand = clipped_amps;
}

void osaRobot1394::SetBrakeCurrentBits(const vctIntVec & bits)
{
    for (size_t i=0; i<mNumberOfBrakes; i++) {
        mBrakeInfo[i].Board->SetMotorCurrent(mBrakeInfo[i].Axis, bits[i]);
    }

    // Store commanded bits
    mBrakeCurrentBitsCommand = bits;
}

void osaRobot1394::BrakeRelease(void)
{
    if (mNumberOfBrakes != 0) {
        mBrakeReleasing = true;
        mBrakeReleasingTimer.SetAll(0.0);
        SetBrakeCurrent(mBrakeReleaseCurrent);
    }
}

void osaRobot1394::BrakeEngage(void)
{
    if (mNumberOfBrakes != 0) {
        mBrakeReleasing = false;
        SetBrakeCurrent(mBrakeEngagedCurrent);
    }
}

void osaRobot1394::CalibrateEncoderOffsetsFromPots(void)
{
<<<<<<< HEAD
    vctDoubleVec jointPositions(mNumberOfJoints);
    vctDoubleVec jointError(mNumberOfJoints);
    vctDoubleVec actuatorError(mNumberOfActuators);
=======
    vctDoubleVec actuatorPosition(mNumberOfActuators);
>>>>>>> 217222f4

    switch(mPotType) {

    case POTENTIOMETER_UNDEFINED:
        // TODO: Return error of some kind?
        // CMN_LOG_CLASS_INIT_ERROR << "ResetEncoderOffsetUsingPotPosSI: can't set encoder offset, potentiometer's position undefined";
        break;

    case POTENTIOMETER_ON_JOINTS:
<<<<<<< HEAD
        if (mConfiguration.HasActuatorToJointCoupling) {
            jointPositions.ProductOf(mConfiguration.ActuatorToJointPosition, mEncoderPosition);
            jointError.DifferenceOf(jointPositions, mPotPosition);
            actuatorError.ProductOf(mConfiguration.JointToActuatorPosition, jointError);
            mBitsToPositionOffsets.DifferenceOf(mBitsToPositionOffsets, actuatorError);
        } else {
            CMN_LOG_RUN_WARNING << "osaRobot1394::CalibrateEncoderOffsetsFromPots: no actuator to joint coupling found, "
                                << "calibration on joints doesn't make much sense, calibrating on actuators" << std::endl;
            actuatorError.DifferenceOf(mEncoderPosition, mPotPosition);
            mBitsToPositionOffsets.DifferenceOf(mBitsToPositionOffsets, actuatorError);
        }
        break;

    case POTENTIOMETER_ON_ACTUATORS:
        actuatorError.DifferenceOf(mEncoderPosition, mPotPosition);
        mBitsToPositionOffsets.DifferenceOf(mBitsToPositionOffsets, actuatorError);
=======
        actuatorPosition.ProductOf(mConfiguration.JointToActuatorPosition, mPotPosition);
        SetEncoderPosition(actuatorPosition);
        break;

    case POTENTIOMETER_ON_ACTUATORS:
        SetEncoderPosition(mPotPosition);
>>>>>>> 217222f4
        break;
    };
}

bool osaRobot1394::Valid(void) const {
    return mValid;
}

bool osaRobot1394::PowerStatus(void) const {
    return mPowerStatus;
}

bool osaRobot1394::SafetyRelay(void) const {
    return mSafetyRelay;
}

bool osaRobot1394::WatchdogStatus(void) const {
    return mWatchdogStatus;
}

const vctBoolVec & osaRobot1394::ActuatorPowerStatus(void) const {
    return mActuatorPowerStatus;
}

const vctBoolVec & osaRobot1394::BrakePowerStatus(void) const {
    return mBrakePowerStatus;
}

const vctDoubleVec & osaRobot1394::ActuatorCurrentFeedback(void) const {
    return mActuatorCurrentFeedback;
}

const vctDoubleVec & osaRobot1394::BrakeCurrentFeedback(void) const {
    return mBrakeCurrentFeedback;
}

const vctDoubleVec & osaRobot1394::PotPosition(void) const {
    return mPotPosition;
}

const vctDoubleVec & osaRobot1394::ActuatorTimeStamp(void) const {
    return mActuatorTimestamp;
}

const vctDoubleVec & osaRobot1394::BrakeTimeStamp(void) const {
    return mBrakeTimestamp;
}

const vctDoubleVec & osaRobot1394::EncoderPosition(void) const {
    return mEncoderPosition;
}

const vctDoubleVec & osaRobot1394::EncoderVelocity(void) const {
    return mEncoderVelocity;
}

const vctDoubleVec & osaRobot1394::EncoderVelocitySoftware(void) const {
    return mEncoderVelocitySoftware;
}

osaRobot1394Configuration osaRobot1394::GetConfiguration(void) const {
    return mConfiguration;
}

std::string osaRobot1394::Name(void) const {
    return mName;
}

size_t osaRobot1394::NumberOfJoints(void) const {
    return mNumberOfJoints;
}

size_t osaRobot1394::NumberOfActuators(void) const {
    return mNumberOfActuators;
}

size_t osaRobot1394::SerialNumber(void) const {
    return mSerialNumber;
}

size_t osaRobot1394::NumberOfBrakes(void) const {
    return mNumberOfBrakes;
}

void osaRobot1394::GetJointTypes(prmJointTypeVec & joint_types) const
{
    joint_types.SetSize(mNumberOfJoints);
    for (size_t i = 0; i < mNumberOfJoints; i++) {
        joint_types[i] = mJointType[i];
    }
}
void osaRobot1394::GetJointEffortCommandLimits(vctDoubleVec & limits) const
{
    limits = mJointEffortCommandLimits;
}

void osaRobot1394::GetActuatorEffortCommandLimits(vctDoubleVec & limits) const
{
    limits = mActuatorEffortCommandLimits;
}

void osaRobot1394::GetActuatorCurrentCommandLimits(vctDoubleVec & limits) const
{
    limits = mActuatorCurrentCommandLimits;
}

void osaRobot1394::EncoderPositionToBits(const vctDoubleVec & pos, vctIntVec & bits) const {
    for (size_t i = 0; i < bits.size() && i < pos.size(); i++) {
        bits[i] = static_cast<long>(pos[i] / mBitsToPositionScales[i]);
    }
}

void osaRobot1394::EncoderBitsToPosition(const vctIntVec & bits, vctDoubleVec & pos) const {
    for (size_t i = 0; i < bits.size() && i < pos.size(); i++) {
        pos[i] = static_cast<double>(bits[i]) * mBitsToPositionScales[i];
    }
}

void osaRobot1394::EncoderBitsToDPosition(const vctIntVec & bits, vctDoubleVec & dpos) const {
    for (size_t i = 0; i < bits.size() && i < dpos.size(); i++) {
        dpos[i] = static_cast<double>(bits[i]) * mBitsToDPositionScales[i] + mBitsToDPositionOffsets[i];
    }
}

void osaRobot1394::EncoderBitsToDTime(const vctIntVec & bits, vctDoubleVec & dt) const {
    for (size_t i = 0; i < bits.size() && i < dt.size(); i++) {
        dt[i] = static_cast<double>(bits[i]) * mBitsToDTimeScales[i] + mBitsToDTimeOffsets[i];
    }
}

void osaRobot1394::EncoderBitsToVelocity(const vctIntVec & bits, vctDoubleVec & vel) const
{
    int tmpbit, cnter_latch, cnter_now;
    for (size_t i = 0; i < mEncoderVelocityBits.size() && i < vel.size(); i++)
    {
        if (mEncoderVelocityBits[i] == 0x8000 || mEncoderVelocityBitsNow[i] == 0x8000) {
            vel[i] = 0.0;
        } else {
            // convert to signed
            cnter_latch = ((((int32_t) mEncoderVelocityBits[i]) << 16) >> 16);
            cnter_now = ((((int32_t) mEncoderVelocityBitsNow[i]) << 16) >> 16);

            tmpbit = cnter_latch;
            if (mIsAllBoardsFirmWareFour) {
                if (cnter_now > cnter_latch && cnter_latch > 0) {
                    tmpbit = cnter_now;
                }
                else if (cnter_now < cnter_latch && cnter_latch < 0) {
                    tmpbit = cnter_now;
                }
            }
            if (tmpbit == 0) vel[i] = 0.0;
            else vel[i] = mBitsToDPositionScales[i] / static_cast<double>(tmpbit);
        }
    }
}

void osaRobot1394::ActuatorEffortToCurrent(const vctDoubleVec & efforts, vctDoubleVec & currents) const {
    currents.ElementwiseProductOf(efforts, mEffortToCurrentScales);
}

void osaRobot1394::ActuatorCurrentToBits(const vctDoubleVec & currents, vctIntVec & bits) const {
    for (size_t i = 0; i < bits.size() && i < currents.size(); i++) {
        bits[i] = static_cast<long>(currents[i] * mActuatorCurrentToBitsScales[i] + mActuatorCurrentToBitsOffsets[i]);
    }
}

void osaRobot1394::ActuatorBitsToCurrent(const vctIntVec & bits, vctDoubleVec & currents) const {
    for (size_t i = 0; i < bits.size() && i < currents.size(); i++) {
        currents[i] = static_cast<double>(bits[i]) * mActuatorBitsToCurrentScales[i] + mActuatorBitsToCurrentOffsets[i];
    }
}

void osaRobot1394::ActuatorCurrentToEffort(const vctDoubleVec & currents, vctDoubleVec & efforts) const {
    efforts.ElementwiseRatioOf(currents, mEffortToCurrentScales);
}

void osaRobot1394::BrakeCurrentToBits(const vctDoubleVec & currents, vctIntVec & bits) const {
    for (size_t i = 0; i < bits.size() && i < currents.size(); i++) {
        bits[i] = static_cast<long>(currents[i] * mBrakeCurrentToBitsScales[i] + mBrakeCurrentToBitsOffsets[i]);
    }
}

void osaRobot1394::BrakeBitsToCurrent(const vctIntVec & bits, vctDoubleVec & currents) const {
    for (size_t i = 0; i < bits.size() && i < currents.size(); i++) {
        currents[i] = static_cast<double>(bits[i]) * mBrakeBitsToCurrentScales[i] + mBrakeBitsToCurrentOffsets[i];
    }
}

void osaRobot1394::PotBitsToVoltage(const vctIntVec & bits, vctDoubleVec & voltages) const {
    for (size_t i = 0; i < bits.size() && i < voltages.size(); i++) {
        voltages[i] = static_cast<double>(bits[i]) * mBitsToVoltageScales[i] + mBitsToVoltageOffsets[i];
    }
}

void osaRobot1394::PotVoltageToPosition(const vctDoubleVec & voltages, vctDoubleVec & pos) const {
    pos.ElementwiseProductOf(voltages, mVoltageToPositionScales);
    pos.SumOf(pos, mVoltageToPositionOffsets);
}<|MERGE_RESOLUTION|>--- conflicted
+++ resolved
@@ -348,13 +348,10 @@
         mActuatorTimestamp[i] = board->GetTimestamp() * 1.0 / 49125000.0;
         mDigitalInputs[i] = board->GetDigitalInput();
 
-<<<<<<< HEAD
         // vectors of bits
+        mEncoderOverflow[i] = board->GetEncoderOverflow(axis);
         mEncoderChannelsA[i] = board->GetEncoderChannelA(axis);
 
-=======
-        mEncoderOverflow[i] = board->GetEncoderOverflow(axis);
->>>>>>> 217222f4
         // convert from 24 bits signed stored in 32 unsigned to 32 signed
         mEncoderPositionBits[i] = board->GetEncoderPosition(axis);
         mEncoderVelocityBits[i] = board->GetEncoderVelocity(axis);
@@ -410,13 +407,12 @@
         if (cnter < 100)
             mEncoderVelocity[i] = mEncoderVelocityDxDt[i];
     }
-<<<<<<< HEAD
+
     if (mConfiguration.HasActuatorToJointCoupling) {
         mJointVelocity.ProductOf(mConfiguration.ActuatorToJointPosition, mEncoderVelocity);
     } else {
         mJointVelocity.Assign(mEncoderVelocity);
     }
-=======
 
     // using iterator for efficiency and going over all actuators
     const double timeToZeroVelocity = 1.0 * cmn_s;
@@ -478,7 +474,6 @@
 
     // mJointVelocity.ProductOf(mConfiguration.ActuatorToJointPosition, mEncoderVelocity);
     mJointVelocity.ProductOf(mConfiguration.ActuatorToJointPosition, mEncoderVelocitySoftware);
->>>>>>> 217222f4
 
     // Effort computation
     ActuatorBitsToCurrent(mActuatorCurrentBitsFeedback, mActuatorCurrentFeedback);
@@ -852,13 +847,7 @@
 
 void osaRobot1394::CalibrateEncoderOffsetsFromPots(void)
 {
-<<<<<<< HEAD
-    vctDoubleVec jointPositions(mNumberOfJoints);
-    vctDoubleVec jointError(mNumberOfJoints);
-    vctDoubleVec actuatorError(mNumberOfActuators);
-=======
     vctDoubleVec actuatorPosition(mNumberOfActuators);
->>>>>>> 217222f4
 
     switch(mPotType) {
 
@@ -868,31 +857,12 @@
         break;
 
     case POTENTIOMETER_ON_JOINTS:
-<<<<<<< HEAD
-        if (mConfiguration.HasActuatorToJointCoupling) {
-            jointPositions.ProductOf(mConfiguration.ActuatorToJointPosition, mEncoderPosition);
-            jointError.DifferenceOf(jointPositions, mPotPosition);
-            actuatorError.ProductOf(mConfiguration.JointToActuatorPosition, jointError);
-            mBitsToPositionOffsets.DifferenceOf(mBitsToPositionOffsets, actuatorError);
-        } else {
-            CMN_LOG_RUN_WARNING << "osaRobot1394::CalibrateEncoderOffsetsFromPots: no actuator to joint coupling found, "
-                                << "calibration on joints doesn't make much sense, calibrating on actuators" << std::endl;
-            actuatorError.DifferenceOf(mEncoderPosition, mPotPosition);
-            mBitsToPositionOffsets.DifferenceOf(mBitsToPositionOffsets, actuatorError);
-        }
-        break;
-
-    case POTENTIOMETER_ON_ACTUATORS:
-        actuatorError.DifferenceOf(mEncoderPosition, mPotPosition);
-        mBitsToPositionOffsets.DifferenceOf(mBitsToPositionOffsets, actuatorError);
-=======
         actuatorPosition.ProductOf(mConfiguration.JointToActuatorPosition, mPotPosition);
         SetEncoderPosition(actuatorPosition);
         break;
 
     case POTENTIOMETER_ON_ACTUATORS:
         SetEncoderPosition(mPotPosition);
->>>>>>> 217222f4
         break;
     };
 }
