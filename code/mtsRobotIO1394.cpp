/* -*- Mode: C++; tab-width: 4; indent-tabs-mode: nil; c-basic-offset: 4 -*-    */
/* ex: set filetype=cpp softtabstop=4 shiftwidth=4 tabstop=4 cindent expandtab: */

/*
 Author(s):  Zihan Chen, Peter Kazanzides
 Created on: 2012-07-31

 (C) Copyright 2011-2015 Johns Hopkins University (JHU), All Rights Reserved.

 --- begin cisst license - do not edit ---

 This software is provided "as is" under an open source license, with
 no warranty.  The complete license can be found in license.txt and
 http://www.cisst.org/cisst/license.txt.

 --- end cisst license ---
 */

#include <iostream>

#include <cisstCommon/cmnXMLPath.h>

#include <cisstCommon/cmnPath.h>
#include <cisstCommon/cmnLogger.h>
#include <cisstCommon/cmnUnits.h>

#include <cisstOSAbstraction/osaCPUAffinity.h>

#include <cisstMultiTask/mtsInterfaceProvided.h>

#include <sawRobotIO1394/mtsRobotIO1394.h>
#include <sawRobotIO1394/osaPort1394.h>
#include <sawRobotIO1394/osaXML1394.h>

#include "mtsRobot1394.h"
#include "mtsDigitalInput1394.h"
#include "mtsDigitalOutput1394.h"


CMN_IMPLEMENT_SERVICES_DERIVED_ONEARG(mtsRobotIO1394, mtsTaskPeriodic, mtsTaskPeriodicConstructorArg)

using namespace sawRobotIO1394;

mtsRobotIO1394::mtsRobotIO1394(const std::string & name, const double periodInSeconds, const int portNumber):
    mtsTaskPeriodic(name, periodInSeconds)
{
    Init(portNumber);
}

mtsRobotIO1394::mtsRobotIO1394(const mtsTaskPeriodicConstructorArg & arg):
    mtsTaskPeriodic(arg)
{
    Init(0);
}

mtsRobotIO1394::~mtsRobotIO1394()
{
    // delete port and message stream
    delete mPort;
    delete MessageStream;
}

void mtsRobotIO1394::Init(const int portNumber)
{
    // construct port
    MessageStream = new std::ostream(this->GetLogMultiplexer());
    try {
<<<<<<< HEAD
        mPort = new sawRobotIO1394::osaPort1394(portNumber, *MessageStream);
    } catch (std::runtime_error &err) {
=======
        mPort = new sawRobotIO1394::osaPort1394(port_num, *MessageStream);
        mPortExceptionFlag = false;
    } catch (std::runtime_error & err) {
>>>>>>> 217222f4
        CMN_LOG_CLASS_INIT_ERROR << err.what();
        abort();
    }

    mtsInterfaceProvided * mainInterface = AddInterfaceProvided("MainInterface");
    if (mainInterface) {
        mainInterface->AddCommandRead(&mtsRobotIO1394::GetNumberOfBoards, this, "GetNumberOfBoards");
        mainInterface->AddCommandRead(&mtsRobotIO1394::GetNumberOfRobots, this, "GetNumberOfRobots");
    } else {
        CMN_LOG_CLASS_INIT_ERROR << "Init: failed to create provided interface \"MainInterface\", method Init should be called only once."
                                 << std::endl;
    }

    //////////////////////////////////////////////////////////////////
    ////////// RobotIO1394QtManager Configure Connection//////////////
    //////////////////////////////////////////////////////////////////

    // At this stage, the robot interfaces and the digital input interfaces should be ready.
    // Add on Configuration provided interface with functionWrite with vector of strings.
    // Provide names of robot, names of digital inputs, and name of this member.

    // All previous interfaces are ready. Good start. Let's make a new provided interface.
    mtsInterfaceProvided * configurationInterface   = this->AddInterfaceProvided("Configuration");
    if (configurationInterface) {
        configurationInterface->AddCommandRead(&osaPort1394::GetRobotNames, mPort,
                                               "GetRobotNames");
        configurationInterface->AddCommandRead(&mtsRobotIO1394::GetNumberOfActuatorsPerRobot, this,
                                               "GetNumActuators");
        configurationInterface->AddCommandRead(&mtsRobotIO1394::GetNumberOfBrakesPerRobot, this,
                                               "GetNumBrakes");
        configurationInterface->AddCommandRead(&mtsRobotIO1394::GetNumberOfRobots, this,
                                               "GetNumRobots");
        configurationInterface->AddCommandRead(&mtsRobotIO1394::GetNumberOfDigitalInputs, this,
                                               "GetNumDigitalInputs");
        configurationInterface->AddCommandRead(&osaPort1394::GetDigitalInputNames, mPort,
                                               "GetDigitalInputNames");
        configurationInterface->AddCommandRead(&mtsRobotIO1394::GetNumberOfDigitalOutputs, this,
                                               "GetNumDigitalOutputs");
        configurationInterface->AddCommandRead(&osaPort1394::GetDigitalOutputNames, mPort,
                                               "GetDigitalOutputNames");
        configurationInterface->AddCommandRead<mtsComponent>(&mtsComponent::GetName, this,
                                                             "GetName");
    } else {
        CMN_LOG_CLASS_INIT_ERROR << "Configure: unable to create configurationInterface." << std::endl;
    }
}

void mtsRobotIO1394::Configure(const std::string & filename)
{
    CMN_LOG_CLASS_INIT_VERBOSE << "Configure: configuring from " << filename << std::endl;

    osaPort1394Configuration config;
    osaXML1394ConfigurePort(filename, config);

    // Add all the robots
    for (std::vector<osaRobot1394Configuration>::const_iterator it = config.Robots.begin();
         it != config.Robots.end();
         ++it) {
        // Create a new robot
        mtsRobot1394 * robot = new mtsRobot1394(*this, *it);
        // Check the configuration
        if (!robot->CheckConfiguration()) {
            CMN_LOG_CLASS_INIT_ERROR << "Configure: error in configuration file \""
                                     << filename << "\" for robot \""
                                     << robot->Name() << "\"" << std::endl;
            abort();
        }
        // Set up the cisstMultiTask interfaces
        if (!this->SetupRobot(robot)) {
            delete robot;
        } else {
            mRobots.push_back(robot);
        }
    }

    // Add all the digital inputs
    for (std::vector<osaDigitalInput1394Configuration>::const_iterator it = config.DigitalInputs.begin();
         it != config.DigitalInputs.end();
         ++it) {
        // Create a new digital input
        mtsDigitalInput1394 * digitalInput = new mtsDigitalInput1394(*this, *it);
        // Set up the cisstMultiTask interfaces
        if (!this->SetupDigitalInput(digitalInput)) {
            delete digitalInput;
        } else {
            mDigitalInputs.push_back(digitalInput);
        }
    }

    // Add all the digital outputs
    for (std::vector<osaDigitalOutput1394Configuration>::const_iterator it = config.DigitalOutputs.begin();
         it != config.DigitalOutputs.end();
         ++it) {
        // Create a new digital input
        mtsDigitalOutput1394 * digitalOutput = new mtsDigitalOutput1394(*this, *it);
        // Set up the cisstMultiTask interfaces
        if (!this->SetupDigitalOutput(digitalOutput)) {
            delete digitalOutput;
        } else {
            mDigitalOutputs.push_back(digitalOutput);
        }
    }
}

bool mtsRobotIO1394::SetupRobot(mtsRobot1394 * robot)
{
    mtsStateTable * stateTableRead;
    mtsStateTable * stateTableWrite;

    // Configure StateTable for this Robot
    if (!robot->SetupStateTables(this->StateTable.GetHistoryLength(),
                                 stateTableRead, stateTableWrite)) {
        CMN_LOG_CLASS_INIT_ERROR << "SetupRobot: unable to setup state tables" << std::endl;
        return false;
    }

    this->AddStateTable(stateTableRead);
    this->AddStateTable(stateTableWrite);

    // Add new InterfaceProvided for this Robot with Name.
    // Ensure all names from XML Config file are UNIQUE!
    mtsInterfaceProvided * robotInterface = this->AddInterfaceProvided(robot->Name());
    if (!robotInterface) {
        CMN_LOG_CLASS_INIT_ERROR << "SetupRobot: failed to create robot interface \""
                                 << robot->Name() << "\", do we have multiple robots with the same name?" << std::endl;
        return false;
    }

    // Create actuator interface
    std::string actuatorInterfaceName = robot->Name();
    actuatorInterfaceName.append("Actuators");
    mtsInterfaceProvided * actuatorInterface = this->AddInterfaceProvided(actuatorInterfaceName);
    if (!actuatorInterface) {
        CMN_LOG_CLASS_INIT_ERROR << "SetupRobot: failed to create robot actuator interface \""
                                 << actuatorInterfaceName << "\", do we have multiple robots with the same name?" << std::endl;
        return false;
    }

    // Setup the MTS interfaces
    robot->SetupInterfaces(robotInterface, actuatorInterface);

    // Add the robot to the port
    try {
        mPort->AddRobot(robot);
    } catch (osaRuntimeError1394 & err) {
        CMN_LOG_CLASS_INIT_ERROR << "SetupRobot: unable to add the robot to the port: " << err.what() << std::endl;
        return false;
    }
    return true;
}

bool mtsRobotIO1394::SetupDigitalInput(mtsDigitalInput1394 * digitalInput)
{
    // Configure pressed active direction and edge detection
    digitalInput->SetupStateTable(this->StateTable);

    mtsInterfaceProvided * digitalInInterface = this->AddInterfaceProvided(digitalInput->Name());

    digitalInput->SetupProvidedInterface(digitalInInterface, this->StateTable);

    // Add the digital input to the port
    try {
        mPort->AddDigitalInput(digitalInput);
    } catch (osaRuntimeError1394 & err) {
        CMN_LOG_CLASS_INIT_ERROR << "SetupDigitalInput: unable to add the digital input to the port: " << err.what() << std::endl;
        return false;
    }
    return true;
}

bool mtsRobotIO1394::SetupDigitalOutput(mtsDigitalOutput1394 * digitalOutput)
{
    // Configure pressed active direction and edge detection
    digitalOutput->SetupStateTable(this->StateTable);

    mtsInterfaceProvided * digitalOutInterface = this->AddInterfaceProvided(digitalOutput->Name());

    digitalOutput->SetupProvidedInterface(digitalOutInterface, this->StateTable);

    // Add the digital input to the port
    try {
        mPort->AddDigitalOutput(digitalOutput);
    } catch (osaRuntimeError1394 & err) {
        CMN_LOG_CLASS_INIT_ERROR << "SetupDigitalOutput: unable to add the digital output to the port: " << err.what() << std::endl;
        return false;
    }
    return true;
}

void mtsRobotIO1394::Startup(void)
{
    // osaCPUSetAffinity(OSA_CPU4);
    const robots_iterator robotsEnd = mRobots.end();
    for (robots_iterator robot = mRobots.begin();
         robot != robotsEnd;
         ++robot) {
        (*robot)->SetEncoderPosition(vctDoubleVec((*robot)->NumberOfActuators(), 0.0));
    }
}

void mtsRobotIO1394::PreRead(void)
{
    const robots_iterator robotsEnd = mRobots.end();
    for (robots_iterator robot = mRobots.begin();
         robot != robotsEnd;
         ++robot) {
        (*robot)->StartReadStateTable();
    }
}

void mtsRobotIO1394::PostRead(void)
{
    // Trigger robot events
    const robots_iterator robotsEnd = mRobots.end();
    for (robots_iterator robot = mRobots.begin();
         robot != robotsEnd;
         ++robot) {
        try {
            (*robot)->CheckState();
        } catch (std::exception & stdException) {
            CMN_LOG_CLASS_RUN_ERROR << "PostRead: " << (*robot)->Name() << ": standard exception \"" << stdException.what() << "\"" << std::endl;
            (*robot)->MessageEvents.Error("IO exception: " + (*robot)->Name() + ", " + stdException.what());
        } catch (...) {
            CMN_LOG_CLASS_RUN_ERROR << "PostRead: " << (*robot)->Name() << ": unknown exception" << std::endl;
            (*robot)->MessageEvents.Error("IO unknown exception: " + (*robot)->Name());
        }
        (*robot)->AdvanceReadStateTable();
    }
    // Trigger digital input events
    const digital_inputs_iterator digital_inputs_end = mDigitalInputs.end();
    for (digital_inputs_iterator digital_input = mDigitalInputs.begin();
         digital_input != digital_inputs_end;
         ++digital_input) {
        (*digital_input)->CheckState();
    }
}

void mtsRobotIO1394::PreWrite(void)
{
    const robots_iterator robotsEnd = mRobots.end();
    for (robots_iterator robot = mRobots.begin();
         robot != robotsEnd;
         ++robot) {
        (*robot)->StartWriteStateTable();
    }
}

void mtsRobotIO1394::PostWrite(void)
{
    // Trigger robot events
    const robots_iterator robotsEnd = mRobots.end();
    for (robots_iterator robot = mRobots.begin();
         robot != robotsEnd;
         ++robot) {
        (*robot)->AdvanceWriteStateTable();
    }
}

void mtsRobotIO1394::Run(void)
{
    // Read from all boards
    bool gotException = false;
    std::string message;

    this->PreRead();
    try {
        mPort->Read();
    } catch (sawRobotIO1394::osaRuntimeError1394 & sawException) {
        gotException = true;
        message = this->Name + ": sawRobotIO1394 exception \"" + sawException.what() + "\"";
    } catch (std::exception & stdException) {
        gotException = true;
        message = this->Name + ": standard exception \"" + stdException.what() + "\"";
    } catch (...) {
        gotException = true;
        message = this->Name + ": unknown exception";
    }
    if (gotException) {
        if (!mPortExceptionFlag) {
            mPortExceptionFlag = true;
            CMN_LOG_CLASS_RUN_ERROR << "Run: port read, " << message << std::endl;
            // Trigger robot events
            const robots_iterator robotsEnd = mRobots.end();
            for (robots_iterator robot = mRobots.begin();
                 robot != robotsEnd;
                 ++robot) {
                (*robot)->MessageEvents.Error(message);
            }
        }
    } else {
        if (mPortExceptionFlag) {
            mPortExceptionFlag = false;
            message = this->Name + ": read from port succeeded";
            CMN_LOG_CLASS_RUN_DEBUG << "Run: " << message << std::endl;
            // Trigger robot events
            const robots_iterator robotsEnd = mRobots.end();
            for (robots_iterator robot = mRobots.begin();
                 robot != robotsEnd;
                 ++robot) {
                (*robot)->MessageEvents.Status(message);
            }
        }
    }
    this->PostRead(); // this performs all state conversions and checks

    // Invoke connected components (if any)
    this->RunEvent();

    // Process queued commands (e.g., to set motor current)
    this->ProcessQueuedCommands();

    // Write to all boards
    this->PreWrite();
    mPort->Write();
    this->PostWrite();
}

void mtsRobotIO1394::Cleanup(void)
{
    for (size_t i = 0; i < mRobots.size(); i++) {
        if (mRobots[i]->Valid()) {
            mRobots[i]->DisablePower();
        }
    }
    // Write to all boards
    mPort->Write();
}

void mtsRobotIO1394::GetNumberOfDigitalInputs(int & placeHolder) const
{
    placeHolder = mPort->NumberOfDigitalInputs();
}

void mtsRobotIO1394::GetNumberOfDigitalOutputs(int & placeHolder) const
{
    placeHolder = mPort->NumberOfDigitalOutputs();
}

void mtsRobotIO1394::GetNumberOfBoards(int & placeHolder) const
{
    placeHolder = mPort->NumberOfBoards();
}

void mtsRobotIO1394::GetNumberOfRobots(int & placeHolder) const
{
    placeHolder = mPort->NumberOfRobots();
}

void mtsRobotIO1394::GetNumberOfActuatorsPerRobot(vctIntVec & placeHolder) const
{
    size_t numRobots = mPort->NumberOfRobots();
    placeHolder.resize(numRobots);

    for (size_t i = 0; i < numRobots; i++) {
        placeHolder[i] = mPort->Robot(i)->NumberOfActuators();
    }
}

void mtsRobotIO1394::GetNumberOfBrakesPerRobot(vctIntVec & placeHolder) const
{
    size_t numRobots = mPort->NumberOfRobots();
    placeHolder.resize(numRobots);

    for (size_t i = 0; i < numRobots; i++) {
        placeHolder[i] = mPort->Robot(i)->NumberOfBrakes();
    }
}<|MERGE_RESOLUTION|>--- conflicted
+++ resolved
@@ -65,14 +65,9 @@
     // construct port
     MessageStream = new std::ostream(this->GetLogMultiplexer());
     try {
-<<<<<<< HEAD
         mPort = new sawRobotIO1394::osaPort1394(portNumber, *MessageStream);
+        mPortExceptionFlag = false;
     } catch (std::runtime_error &err) {
-=======
-        mPort = new sawRobotIO1394::osaPort1394(port_num, *MessageStream);
-        mPortExceptionFlag = false;
-    } catch (std::runtime_error & err) {
->>>>>>> 217222f4
         CMN_LOG_CLASS_INIT_ERROR << err.what();
         abort();
     }
@@ -116,7 +111,7 @@
         configurationInterface->AddCommandRead<mtsComponent>(&mtsComponent::GetName, this,
                                                              "GetName");
     } else {
-        CMN_LOG_CLASS_INIT_ERROR << "Configure: unable to create configurationInterface." << std::endl;
+        CMN_LOG_CLASS_INIT_ERROR << "Configure: unable to create configuration interface." << std::endl;
     }
 }
 
@@ -142,9 +137,14 @@
         }
         // Set up the cisstMultiTask interfaces
         if (!this->SetupRobot(robot)) {
+            CMN_LOG_CLASS_INIT_ERROR << "Configure: unable to setup interface(s) for robot \""
+                                     << robot->Name() << "\"" << std::endl;
             delete robot;
         } else {
             mRobots.push_back(robot);
+            CMN_LOG_CLASS_INIT_VERBOSE << "Configure: added robot \""
+                                       << robot->Name() << "\"" << std::endl;
+
         }
     }
 
