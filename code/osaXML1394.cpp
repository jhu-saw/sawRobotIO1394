--- conflicted
+++ resolved
@@ -37,6 +37,9 @@
             // Store the robot in the config if it's succesfully parsed
             if (osaXML1394ConfigureRobot(xmlConfig, i + 1, robot)) {
                 config.Robots.push_back(robot);
+            } else {
+                CMN_LOG_INIT_WARNING << "ConfigurePort: failed to configure robot from file \""
+                                     << filename << "\"" << std::endl;
             }
         }
 
@@ -85,6 +88,7 @@
 
         sprintf(path, "Robot[%d]/@Name", robotIndex);
         good &= osaXML1394GetValue(xmlConfig, context, path, robot.Name);
+
 
         sprintf(path, "Robot[%d]/@NumOfActuator", robotIndex);
         good &= osaXML1394GetValue(xmlConfig, context, path, robot.NumberOfActuators);
@@ -100,7 +104,9 @@
             } else if (type == std::string("robot")) {
                 robot.OnlyIO = false;
             } else {
-                CMN_LOG_INIT_ERROR << "osaXML1394ConfigureRobot: Type must be \"io-only\" or \"robot\", not " << type << std::endl;
+                CMN_LOG_INIT_ERROR << "osaXML1394ConfigureRobot: Type must be \"io-only\" or \"robot\", not "
+                                   << type << std::endl;
+                good = false;
             }
         } else {
             // default is robot
@@ -108,7 +114,8 @@
         }
 
         sprintf(path, "Robot[%d]/@SN", robotIndex);
-        tagsFound &= xmlConfig.GetXMLValue(context, path, robot.SerialNumber);
+        robot.SerialNumber = 0;
+        good &= osaXML1394GetValue(xmlConfig, context, path, robot.SerialNumber, false); // not required
 
         for (int i = 0; i < robot.NumberOfActuators; i++) {
             osaActuator1394Configuration actuator;
@@ -217,13 +224,6 @@
             good &= osaXML1394GetValue(xmlConfig, context, path, actuator.Encoder.BitsToPositionScale, !robot.OnlyIO);
             actuator.Encoder.BitsToPositionScale *= unitPosConversion; // -------------------------------------------- adeguet1, make sure these are degrees
 
-<<<<<<< HEAD
-            sprintf(path, "Robot[%i]/Actuator[%d]/Encoder/BitsToPosSI/@Offset", robotIndex, actuatorIndex);
-            good &= osaXML1394GetValue(xmlConfig, context, path, actuator.Encoder.BitsToPositionOffset, !robot.OnlyIO);
-            actuator.Encoder.BitsToPositionOffset *= unitPosConversion; // -------------------------------------------- adeguet1, make sure these are degrees
-
-=======
->>>>>>> 217222f4
             sprintf(path, "Robot[%i]/Actuator[%d]/Encoder/BitsToDeltaPosSI/@Scale", robotIndex, actuatorIndex);
             good &= osaXML1394GetValue(xmlConfig, context, path, actuator.Encoder.BitsToDPositionScale, !robot.OnlyIO);
             actuator.Encoder.BitsToDPositionScale *= unitPosConversion; // -------------------------------------------- adeguet1, make sure these are degrees
@@ -295,7 +295,6 @@
         if (!osaXML1394ConfigureCoupling(xmlConfig, robotIndex, robot)) {
             return false;
         }
-
         return good;
     }
 
